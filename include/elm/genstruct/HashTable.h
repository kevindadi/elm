--- conflicted
+++ resolved
@@ -25,9 +25,9 @@
 #include <elm/PreIterator.h>
 #include <elm/type_info.h>
 #include <elm/types.h>
-#include <elm/util/array.h>
 #include <elm/util/HashKey.h>
 #include <elm/util/Pair.h>
+#include <elm/util/array.h>
 
 namespace elm { namespace genstruct {
 
@@ -100,15 +100,11 @@
 
 public:
 	HashTable(int _size = 211): size(_size), tab(new node_t *[_size])
-<<<<<<< HEAD
-		{ for(int i = 0; i < size; i++) tab[i] = 0; }
+		{ array::fast<node_t*>::clear(tab, size); }
 	HashTable(const self_t& h): size(h.size), tab(new node_t *[h.size])
 		{ for(int i = 0; i < size; i++) tab[i] = 0; putAll(h); }
-=======
-		{ array::fast<node_t*>::clear(tab, size); }
 	HashTable(const self_t& h, int _size = 211): size(_size), tab(new node_t *[_size])
 		{ array::fast<node_t*>::clear(tab, size); putAll(h); }
->>>>>>> be05488f
 	~HashTable(void)
 		{ clear(); delete [] tab; }
 
