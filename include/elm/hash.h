--- conflicted
+++ resolved
@@ -26,12 +26,7 @@
 #include <elm/string.h>
 #include <elm/util/Option.h>
 #include <elm/util/Pair.h>
-<<<<<<< HEAD
-#include "equiv.h"
-#include <math.h>
-=======
 #include <elm/equiv.h>
->>>>>>> 9270338f
 
 namespace elm {
 
